package telegram

import (
	"context"
	"crypto/rsa"
	"io"
	"sync"
	"time"

	"go.uber.org/zap"
	"golang.org/x/xerrors"

	"github.com/gotd/td/bin"
	"github.com/gotd/td/internal/crypto"
	"github.com/gotd/td/internal/mt"
	"github.com/gotd/td/internal/proto"
	"github.com/gotd/td/internal/tmap"
	"github.com/gotd/td/tg"
)

// UpdateHandler will be called on received updates from Telegram.
type UpdateHandler func(ctx context.Context, u *tg.Updates) error

// Available MTProto default server addresses.
//
// See https://my.telegram.org/apps.
const (
	AddrProduction = "149.154.167.50:443"
	AddrTest       = "149.154.167.40:443"
)

// Test-only credentials. Can be used with AddrTest and tgflow.TestAuth to
// test authentication.
//
// Reference:
//	* https://github.com/telegramdesktop/tdesktop/blob/5f665b8ecb48802cd13cfb48ec834b946459274a/docs/api_credentials.md
const (
	TestAppID   = 17349
	TestAppHash = "344583e45741c457fe1862106095a5eb"
)

// Client represents a MTProto client to Telegram.
type Client struct {
	// tg provides RPC calls via Client.
	tg *tg.Client

	// conn is owned by Client and not exposed.
	conn proto.Transport
	addr string

	pingDuration time.Duration
	pingTimeout  time.Duration

	// Wrappers for external world, like current time, logs or PRNG.
	// Should be immutable.
	clock  func() time.Time
	rand   io.Reader
	cipher crypto.Cipher
	log    *zap.Logger

	// Access to authKey and authKeyID is not synchronized because
	// serial access ensured in Dial (i.e. no concurrent access possible).
	authKey   crypto.AuthKey
	authKeyID [8]byte

	salt    int64 // atomic access only
	session int64 // atomic access only

	// sentContentMessages is count of created content messages, used to
	// compute sequence number within session.
	//
	// protected by sentContentMessagesMux.
	sentContentMessages    int32
	sentContentMessagesMux sync.Mutex

	ctx    context.Context
	cancel context.CancelFunc
	wg     sync.WaitGroup

	appID   int    // immutable
	appHash string // immutable

	updateHandler  UpdateHandler  // immutable
	sessionStorage SessionStorage // immutable

	// callbacks for RPC requests, protected by rpcMux.
	// Key is request message id.
	rpc    map[int64]func(b *bin.Buffer, rpcErr error) error
	rpcMux sync.Mutex

	// callbacks for ack protected by ackMux
	ack    map[int64]func()
	ackMux sync.Mutex

	// ackSendChan is queue for outgoing message id's that require waiting for
	// ACK from server.
	ackSendChan chan int64

	// callbacks for ping results protected by pingMux.
	// Key is ping id.
	ping    map[int64]func()
	pingMux sync.Mutex

	// immutable
	rsaPublicKeys []*rsa.PublicKey

	types *tmap.Map
}

func (c *Client) newUnencryptedMessage(payload bin.Encoder, b *bin.Buffer) error {
	b.Reset()
	if err := payload.Encode(b); err != nil {
		return err
	}
	msg := proto.UnencryptedMessage{
		MessageID:   c.newMessageID(),
		MessageData: b.Copy(),
	}
	b.Reset()
	return msg.Encode(b)
}

// NewClient creates new unstarted client.
func NewClient(appID int, appHash string, opt Options) *Client {
	// Set default values, if user does not set.
	opt.setDefaults()

	clientCtx, clientCancel := context.WithCancel(context.Background())
	client := &Client{
<<<<<<< HEAD
		addr:   opt.Addr,
		dialer: opt.Dialer,

		pingDuration: opt.PingDuration,
		pingTimeout:  opt.PingTimeout,

		clock: time.Now,
		rand:  opt.Random,
		log:   opt.Logger,
		ping:  map[int64]func(){},
		rpc:   map[int64]func(b *bin.Buffer, rpcErr error){},
=======
		addr: opt.Addr,
		// TODO(tdakkota): allow user to pass transport via options
		conn: &proto.Intermediate{
			Dialer: opt.Dialer,
		},

		clock:  time.Now,
		rand:   opt.Random,
		cipher: crypto.NewClientCipher(opt.Random),
		log:    opt.Logger,
		ping:   map[int64]func(){},
		rpc:    map[int64]func(b *bin.Buffer, rpcErr error) error{},

		ack:         map[int64]func(){},
		ackSendChan: make(chan int64),
>>>>>>> b793aedd

		ctx:    clientCtx,
		cancel: clientCancel,

		appID:   appID,
		appHash: appHash,

		sessionStorage: opt.SessionStorage,
		rsaPublicKeys:  opt.PublicKeys,
		updateHandler:  opt.UpdateHandler,

		types: tmap.New(
			mt.TypesMap(),
			tg.TypesMap(),
			proto.TypesMap(),
		),
	}

	// Initializing internal RPC caller.
	client.tg = tg.NewClient(client)

	return client
}

// Connect initializes connection to Telegram server and starts internal
// read loop.
func (c *Client) Connect(ctx context.Context) (err error) {
	// Loading session from storage if provided.
	if err := c.loadSession(ctx); err != nil {
		// TODO: Add opt-in config to ignore session load failures.
		return xerrors.Errorf("load session: %w", err)
	}

	// Starting connection.
	//
	// This will send initial packet to telegram and perform key exchange
	// if needed.
	if err := c.connect(ctx); err != nil {
		return xerrors.Errorf("start: %w", err)
	}

	// Spawning goroutines.
	go c.readLoop(c.ctx)
	go c.ackLoop(c.ctx)

	// Spawning ping goroutine.
	go c.pingLoop(ctx)

	if err := c.initConnection(ctx); err != nil {
		return xerrors.Errorf("init: %w", err)
	}

	return nil
}

// connect establishes connection in intermediate mode, creating new auth key
// if needed.
func (c *Client) connect(ctx context.Context) error {
	if err := c.conn.Dial(ctx, "tcp", c.addr); err != nil {
		return xerrors.Errorf("dial failed: %w", err)
	}

	if c.authKey.Zero() {
		c.log.Info("Generating new auth key")
		start := c.clock()
		if err := c.createAuthKey(ctx); err != nil {
			return xerrors.Errorf("create auth key: %w", err)
		}

		if err := c.saveSession(ctx); err != nil {
			return xerrors.Errorf("failed to save session: %w", err)
		}

		c.log.With(zap.Duration("duration", c.clock().Sub(start))).Info("Auth key generated")
	}
	return nil
}<|MERGE_RESOLUTION|>--- conflicted
+++ resolved
@@ -127,19 +127,6 @@
 
 	clientCtx, clientCancel := context.WithCancel(context.Background())
 	client := &Client{
-<<<<<<< HEAD
-		addr:   opt.Addr,
-		dialer: opt.Dialer,
-
-		pingDuration: opt.PingDuration,
-		pingTimeout:  opt.PingTimeout,
-
-		clock: time.Now,
-		rand:  opt.Random,
-		log:   opt.Logger,
-		ping:  map[int64]func(){},
-		rpc:   map[int64]func(b *bin.Buffer, rpcErr error){},
-=======
 		addr: opt.Addr,
 		// TODO(tdakkota): allow user to pass transport via options
 		conn: &proto.Intermediate{
@@ -155,7 +142,6 @@
 
 		ack:         map[int64]func(){},
 		ackSendChan: make(chan int64),
->>>>>>> b793aedd
 
 		ctx:    clientCtx,
 		cancel: clientCancel,
